--- conflicted
+++ resolved
@@ -3,12 +3,6 @@
 import bt.Bt;
 import bt.data.Storage;
 import bt.data.file.FileSystemStorage;
-<<<<<<< HEAD
-import bt.dht.DHTConfig;
-import bt.dht.DHTModule;
-import bt.peerexchange.PeerExchangeModule;
-=======
->>>>>>> eef50874
 import bt.runtime.BtClient;
 import bt.runtime.BtRuntime;
 import bt.runtime.Config;
@@ -62,12 +56,6 @@
         Collection<KeyStrokeBinding> keyBindings = Collections.singletonList(
                 new KeyStrokeBinding(KeyStroke.fromString("p"), this::togglePause));
 
-<<<<<<< HEAD
-        this.runtime = BtRuntime.builder()
-                .module(new PeerExchangeModule())
-                .module(new HttpTrackerModule())
-                .module(new DHTModule())
-=======
         Config config = new Config() {
             @Override
             public int getNumOfHashingThreads() {
@@ -77,7 +65,6 @@
 
         this.runtime = BtRuntime.builder(config)
                 .autoLoadModules()
->>>>>>> eef50874
                 .disableAutomaticShutdown()
                 .build();
 
